--- conflicted
+++ resolved
@@ -270,7 +270,6 @@
               )
             ),
             
-<<<<<<< HEAD
             # Delete button - ONLY VISIBLE TO ADMIN
             conditionalPanel(
               condition = "output.user_is_admin",
@@ -281,15 +280,6 @@
                 style = "font-size: 13px; padding: 6px 12px; white-space: nowrap; min-width: 160px; border: none !important;"
               )
             ),
-=======
-            # Delete button - comme3nted out for now 
-            #actionButton(
-             # "show_delete_modal", 
-             # label = tagList(icon("trash"), "Delete Datasets"),
-             # class = "btn-danger btn-sm",
-            #  style = "font-size: 13px; padding: 6px 12px; white-space: nowrap; min-width: 160px;"
-            #),
->>>>>>> b2f03fa2
             
             # Download button - ALWAYS VISIBLE (anonymous users can download)
             downloadButton(
